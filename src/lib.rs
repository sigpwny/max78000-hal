//! # Hardware Abstraction Layer for MAX7800x Microcontrollers
#![no_std]
#![feature(doc_cfg)]

/// Entry point for the runtime application.
pub use cortex_m_rt::entry;
/// Re-export of the Peripheral Access Crate (PAC) for the MAX78000.
pub use max78000_pac as pac;
pub use pac::Interrupt;

mod private {
    pub trait Sealed {}
}
use private::Sealed;

<<<<<<< HEAD
pub mod aes;
=======
pub mod flc;
>>>>>>> fb72cb37
pub mod gcr;
pub mod gpio;
pub mod trng;
pub mod uart;<|MERGE_RESOLUTION|>--- conflicted
+++ resolved
@@ -2,23 +2,20 @@
 #![no_std]
 #![feature(doc_cfg)]
 
-/// Entry point for the runtime application.
-pub use cortex_m_rt::entry;
 /// Re-export of the Peripheral Access Crate (PAC) for the MAX78000.
 pub use max78000_pac as pac;
 pub use pac::Interrupt;
+/// Entry point for the runtime application.
+pub use cortex_m_rt::entry;
 
 mod private {
     pub trait Sealed {}
 }
 use private::Sealed;
 
-<<<<<<< HEAD
-pub mod aes;
-=======
 pub mod flc;
->>>>>>> fb72cb37
 pub mod gcr;
 pub mod gpio;
 pub mod trng;
-pub mod uart;+pub mod uart;
+pub mod aes;